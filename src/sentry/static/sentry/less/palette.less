/**
 * Sentry Color Palette
 * ============================================================================
 */

@blue: #4674ca;
@blue-light: lighten(@blue, 10%);
@blue-dark: darken(@blue, 10%);

@green: #57be8c;
@green-light: lighten(@green, 10%);
@green-dark: darken(@green, 10%);

@yellow: #ecd744;
@yellow-light: lighten(@yellow, 10%);
@yellow-dark: darken(@yellow-light, 10%);

@yellow-orange: #f9a66d;
@yellow-orange-light: lighten(@yellow-orange, 10%);
@yellow-orange-dark: darken(@yellow-orange, 10%);

@orange: #ec5e44;
@orange-light: lighten(@orange, 10%);
@orange-dark: darken(@orange, 10%);

@red: #e03e2f;
@red-light: lighten(@red, 10%);
@red-dark: darken(@red, 10%);
@red-darkest: darken(@red, 20%);

@pink: #f868bc;
@pink-light: lighten(@pink, 10%);
@pink-dark: darken(@pink, 10%);

@purple: #6c5fc7;
@purple-light: lighten(@purple, 10%);
@purple-lightest: lighten(@purple-light, 10);
@purple-dark: darken(@purple, 10%);
@purple-darkest: darken(@purple, 20%);

@gray: @70;
@gray-light: desaturate(@50, 5%);
@gray-lighter: @40;
@gray-lightest: @20;
@gray-dark: @80;
@gray-darker: @90;
@gray-darkest: @100;

@white: #ffffff;
@white-dark: #fbfbfc;
@white-darker: #f7f8f9;
@white-darkest: darken(@white-darker, 6);

/**
 * Shortcuts
 * ============================================================================
 */

<<<<<<< HEAD
@link-color:                  @blue;
@link-color-hover:            @blue-dark;
@sidebar-bg-color:            @90;
@trim:                        @gray-lightest;
@trim-dark:                   darken(@gray-lightest, 4);
@trim-darkest:                darken(@gray-lightest, 10);
=======
@link-color: @blue;
@link-color-hover: @blue-dark;
@header-bg-color: #342c3e;
>>>>>>> c0024691

@trim: @gray-lightest;
@trim-dark: darken(@gray-lightest, 4);
@trim-darkest: darken(@gray-lightest, 10);

// Alerts (TODO): Derive these from palette

@alert-warning-bg-color: #fffdf7;
@alert-warning-border-color: #e1d697;

@alert-danger-bg-color: #fdf6f5;
@alert-danger-border-color: #e7c0bc;

<<<<<<< HEAD
/**
* Dropshadow
* =============================================================================
*/

@dropshadow: 0 0 0 1px rgba(37, 11, 54, 0.2), 0 4px 20px 0 rgba(37, 11, 54, 0.36);
=======
@alert-info-bg-color: #f5fafe;
@alert-info-border-color: #b5d6ed;
>>>>>>> c0024691

@alert-success-bg-color: #f8fcf7;
@alert-success-border-color: #bbd6b3;

/**
 * Playing around
 * ============================================================================
 */

@100: desaturate(#16111b, 8%);
@90: lighten(@100, 10%);
@80: lighten(@100, 20%);
@70: lighten(@100, 30%);
@60: lighten(@100, 40%);
@50: lighten(@100, 50%);
@40: lighten(@100, 60%);
@30: lighten(@100, 70%);
@20: lighten(@100, 80%);
@10: lighten(@100, 90%);<|MERGE_RESOLUTION|>--- conflicted
+++ resolved
@@ -56,18 +56,9 @@
  * ============================================================================
  */
 
-<<<<<<< HEAD
-@link-color:                  @blue;
-@link-color-hover:            @blue-dark;
-@sidebar-bg-color:            @90;
-@trim:                        @gray-lightest;
-@trim-dark:                   darken(@gray-lightest, 4);
-@trim-darkest:                darken(@gray-lightest, 10);
-=======
 @link-color: @blue;
 @link-color-hover: @blue-dark;
-@header-bg-color: #342c3e;
->>>>>>> c0024691
+@sidebar-bg-color: #342c3e;
 
 @trim: @gray-lightest;
 @trim-dark: darken(@gray-lightest, 4);
@@ -81,20 +72,13 @@
 @alert-danger-bg-color: #fdf6f5;
 @alert-danger-border-color: #e7c0bc;
 
-<<<<<<< HEAD
-/**
-* Dropshadow
-* =============================================================================
-*/
-
-@dropshadow: 0 0 0 1px rgba(37, 11, 54, 0.2), 0 4px 20px 0 rgba(37, 11, 54, 0.36);
-=======
 @alert-info-bg-color: #f5fafe;
 @alert-info-border-color: #b5d6ed;
->>>>>>> c0024691
 
 @alert-success-bg-color: #f8fcf7;
 @alert-success-border-color: #bbd6b3;
+
+@dropshadow: 0 0 0 1px rgba(37, 11, 54, 0.2), 0 4px 20px 0 rgba(37, 11, 54, 0.36);
 
 /**
  * Playing around
