--- conflicted
+++ resolved
@@ -185,13 +185,8 @@
     }
 
     let avatar = (item.user ?
-<<<<<<< HEAD
-      <Gravatar email={item.user.email} size={64} className="avatar" /> :
+      <Gravatar user={item.user} size={64} className="avatar" /> :
       <div className="avatar sentry"><span className="icon-sentry-logo" /></div>);
-=======
-      <Gravatar user={item.user} size={64} className="avatar" /> :
-      <div className="avatar sentry"><span className="icon-sentry-logo"></span></div>);
->>>>>>> 50aeeca3
 
     let author = {
       name: item.user ? item.user.name : 'Sentry',
