@onboarding-sidebar-width: 300px;

.onboarding-container {
<<<<<<< HEAD

  margin-left: @onboarding-sidebar-width - @sidebar-collapsed-width;
=======
  margin-left: @onboarding-sidebar-width - @sidebar-width;
>>>>>>> 31fa276c

  max-width: 800px + @onboarding-sidebar-width;

  @media (max-width: @screen-sm-max) {
    margin-left: 0;
  }

  .step-container {
    padding: 0 40px;
  }

  // Awaiting event

  .awaiting-event {
    background: rgba(255, 255, 255, .90);
    box-shadow: 0 -1px 0 rgba(0, 0, 0, .1);
    padding: 20px 0;
    position: sticky;
    bottom: 0;
    .clearfix;
  }

  .wrap {
    position: relative;
  }

  .waiting-text {
    padding-right: 10px;
    padding-left: 80px;
    position: relative;
    margin-right: 200px;

    h3 {
      margin: 5px 0 0;
    }
  }

  .robot {
    position: absolute;
    left: 0;
    top: -30px;
    padding-bottom: 5px;
    width: 70px;
    height: 82px;
    background: url(../../../images/sentry-robot.png);
    background-size: cover;

    .eye {
      display: block;
      .square(4px);
      border-radius: 6px;
      position: absolute;
      top: 21px;
      left: 26px;

      -webkit-animation: blink-eye .6s infinite;
      -moz-animation: blink-eye .6s infinite;
      -o-animation: blink-eye .6s infinite;
      animation: blink-eye .6s infinite;
    }
  }

  .onboarding-sidebar {
    width: 300px;
    height: 100%;
    position: fixed;
    z-index: 10000;
    top: 0;
    left: 0;
    color: whitesmoke;
    background: url(../../../images/sentry-pattern-dark.png);
    background-color: #3b3247;
    background-size: 400px;

    @media (max-width: @screen-sm-max) {
      display: none;
    }

    .sentry-flag {
      font-size: 24px;
      line-height: 1;
      width: 150px;
      margin: 30px 0px;
      background-color: #e03e2f;
      padding: 14px 20px 11px;
    }

    .progress-nodes {
      div.node {
        width: 190px;
        margin: auto;
        margin-bottom: 30px;
        display: flex;
        color: @50;
        position: relative;
        padding-left: 26px;
        border-color: @50;
        line-height: 1.2;
        text-shadow: 0 2px 5px rgba(0, 0, 0, .2);

        &.active {
          color: white;
          font-weight: 600;

          &::before {
            border-color: white;
          }
        }

        span.node {
          &::before {
            content: '';
            position: absolute;
            left: -10px;
            border-radius: 100%;
            width: 22px;
            height: 22px;
            margin: 1px 8px 0 0;
            border: 3px solid;
          }

          &.done {
            &::before {
              font-size: 14px;
              content: '●';
              text-align: center;
              line-height: 16px;
            }
          }
        }
      }
    }

    .stuck {
      position: absolute;
      bottom: 0px;
      text-align: center;
      width: 100%;
      padding: 20px;
      p,
      a {
        margin: 0;
        color: @40;
      }

      &:hover p,
      a {
        color: @30;
      }
    }
  }

  .install .install-content {
    padding-left: 15px; // Fix .row negative margin
  }
}

.create-project-form{
  display: flex;
  justify-content: space-between;
  align-items: flex-end;
  flex-wrap:wrap;
  padding: 20px 0;
  box-shadow: 0 -1px 0 rgba(0, 0, 0, .1);

  position: sticky;
  bottom: 0;
  background: white;

  p{
    margin-top: 20px;
    color: @50;
  }
}

.new-project-name{
  display: flex;
  flex-direction: column;
  background: #fff;
  .clearfix;

  .platform-tile {
    display: inline-block;
    vertical-align: middle;
  }

  h4 {
     display: inline-block;
  }

  .project-name-wrapper {
    .form-control;
    position: relative;
    padding-left: 44px;
    width: 300px;

    &.required {
      border: 1px #e03e2f solid;
    }

    input {
      background: none;
      border: 0;
      display: block;
      width: 100%;
      font-weight: 600;

      &:focus {
        outline: none;
      }

      &::placeholder {
        color: @50;
      }
    }

    .platform-tile {
      position: absolute;
      left: 6px;
      top: 3px;
      .platformicon {
        color: @40 !important;
      }
    }
  }

}
.new-project-team{
  .project-team-wrapper {
    position: relative;
    font-weight: 600;
  }
}

.platformicon-stack {
  background-color: white;
  position: absolute;
}

.platform-picker {
  .nav-tabs {
    border-bottom: 1px solid @trim;
    margin: 0 0 15px;
  }
  .platform-filter-container {
    .form-control;
    border-radius: 22px;
    padding: 0 8px;
    position: relative;
    top: -4px;

    @media (max-width: @screen-sm-max) {
      display: none;
    }

    .icon-search {
      color: @30;
      font-size: 12px;
      margin-right: 4px;
    }
  }
  .platform-filter {
    background: transparent;
    border: none;
    font-size: 14px;
    &:focus {
      outline: none;
    }

    &::placeholder {
      color: @50;
    }
  }
  .platform-tiles {
    margin: auto;
    display: flex;
    flex-wrap: wrap;
    padding: 0 0 15px;

    .platform-card {
      display: flex;
      flex-direction: column;
      width: 120px;
      padding: 0 0 14px;
      cursor: pointer;
      border-radius: 4px;

      @media (max-width: @screen-sm-max) {
        width: 70px;
      }

      &:hover {
        background: #f7f5fa;
      }

      &.selected {
        background: darken(@alert-info-bg-color, 2);
      }
    }

    &.client-platform-list li {
      margin: 0 auto;
    }
    &.client-platform-list.shade {
      background-color: @40;
      filter: brightness(0.4);
    }
  }

  h5 {
    text-align: center;
    margin: 0;
    font-size: 15px;
    .truncate;
    line-height: 1.2;
  }
}<|MERGE_RESOLUTION|>--- conflicted
+++ resolved
@@ -1,13 +1,7 @@
 @onboarding-sidebar-width: 300px;
 
 .onboarding-container {
-<<<<<<< HEAD
-
   margin-left: @onboarding-sidebar-width - @sidebar-collapsed-width;
-=======
-  margin-left: @onboarding-sidebar-width - @sidebar-width;
->>>>>>> 31fa276c
-
   max-width: 800px + @onboarding-sidebar-width;
 
   @media (max-width: @screen-sm-max) {
