"""
sentry.testutils.cases
~~~~~~~~~~~~~~~~~~~~~~

:copyright: (c) 2010-2014 by the Sentry Team, see AUTHORS for more details.
:license: BSD, see LICENSE for more details.
"""

from __future__ import absolute_import

__all__ = ('TestCase', 'TransactionTestCase', 'APITestCase')

import base64
import os.path
import urllib

from django.conf import settings
from django.contrib.auth import login
from django.core.cache import cache
from django.core.management import call_command
from django.core.urlresolvers import reverse
from django.db import connections, DEFAULT_DB_ALIAS
from django.http import HttpRequest
from django.test import TestCase, TransactionTestCase
from django.test.client import Client
from django.utils.importlib import import_module
from exam import Exam
from nydus.db import create_cluster
from rest_framework.test import APITestCase as BaseAPITestCase

from sentry.constants import MODULE_ROOT
from sentry.models import ProjectOption
from sentry.rules import EventState
from sentry.utils import json

from .fixtures import Fixtures
from .helpers import get_auth_header


def create_redis_conn():
    options = {
        'engine': 'nydus.db.backends.redis.Redis',
    }
    options.update(settings.SENTRY_REDIS_OPTIONS)

    return create_cluster(options)

_redis_conn = create_redis_conn()


def flush_redis():
    _redis_conn.flushdb()


class BaseTestCase(Fixtures, Exam):
    urls = 'tests.sentry.web.urls'

    def assertRequiresAuthentication(self, path, method='GET'):
        resp = getattr(self.client, method.lower())(path)
        assert resp.status_code == 302
        assert resp['Location'] == 'http://testserver' + reverse('sentry-login')

    def login_as(self, user):
        user.backend = settings.AUTHENTICATION_BACKENDS[0]

        engine = import_module(settings.SESSION_ENGINE)

        request = HttpRequest()
        if self.client.session:
            request.session = self.client.session
        else:
            request.session = engine.SessionStore()

        login(request, user)
        request.user = user

        # Save the session values.
        request.session.save()

        # Set the cookie to represent the session.
        session_cookie = settings.SESSION_COOKIE_NAME
        self.client.cookies[session_cookie] = request.session.session_key
        cookie_data = {
            'max-age': None,
            'path': '/',
            'domain': settings.SESSION_COOKIE_DOMAIN,
            'secure': settings.SESSION_COOKIE_SECURE or None,
            'expires': None,
        }
        self.client.cookies[session_cookie].update(cookie_data)

    def login(self):
        self.login_as(self.user)

    def load_fixture(self, filepath):
        filepath = os.path.join(
            MODULE_ROOT,
            'tests',
            'fixtures',
            filepath,
        )
        with open(filepath, 'rb') as fp:
            return fp.read()

    def _pre_setup(self):
        cache.clear()
        ProjectOption.objects.clear_local_cache()
        super(BaseTestCase, self)._pre_setup()

    def _post_teardown(self):
        flush_redis()
        super(BaseTestCase, self)._post_teardown()

    def _makeMessage(self, data):
        return json.dumps(data)

    def _makePostMessage(self, data):
        return base64.b64encode(self._makeMessage(data))

    def _postWithKey(self, data, key=None):
        resp = self.client.post(reverse('sentry-api-store'), {
            'data': self._makePostMessage(data),
            'key': settings.SENTRY_KEY,
        })
        return resp

    def _postWithHeader(self, data, key=None, secret=None):
        if key is None:
            key = self.projectkey.public_key
            secret = self.projectkey.secret_key

        message = self._makePostMessage(data)
        resp = self.client.post(
            reverse('sentry-api-store'), message,
            content_type='application/octet-stream',
            HTTP_X_SENTRY_AUTH=get_auth_header('_postWithHeader', key, secret),
        )
        return resp

    def _getWithReferer(self, data, key=None, referer='getsentry.com', protocol='4'):
        if key is None:
            key = self.projectkey.public_key

        headers = {}
        if referer is not None:
            headers['HTTP_REFERER'] = referer

        message = self._makeMessage(data)
        qs = {
            'sentry_version': protocol,
            'sentry_client': 'raven-js/lol',
            'sentry_key': key,
            'sentry_data': message,
        }
        resp = self.client.get(
            '%s?%s' % (reverse('sentry-api-store', args=(self.project.pk,)), urllib.urlencode(qs)),
            **headers
        )
        return resp

    _postWithSignature = _postWithHeader
    _postWithNewSignature = _postWithHeader


class TestCase(BaseTestCase, TestCase):
    pass


class TransactionTestCase(BaseTestCase, TransactionTestCase):
    """
    Subclass of ``django.test.TransactionTestCase`` that quickly tears down
    fixtures and doesn't `flush` on setup.  This enables tests to be run in
    any order.
    """
    urls = 'tests.urls'

    def __call__(self, result=None):
        """
        Wrapper around default __call__ method to perform common Django test
        set up. This means that user-defined Test Cases aren't required to
        include a call to super().setUp().
        """
        self.client = getattr(self, 'client_class', Client)()
        try:
            self._pre_setup()
        except (KeyboardInterrupt, SystemExit):
            raise
        except Exception:
            import sys
            result.addError(self, sys.exc_info())
            return
        try:
            super(TransactionTestCase, self).__call__(result)
        finally:
            try:
                self._post_teardown()
            except (KeyboardInterrupt, SystemExit):
                raise
            except Exception:
                import sys
                result.addError(self, sys.exc_info())

    def _get_databases(self):
        if getattr(self, 'multi_db', False):
            return connections
        return [DEFAULT_DB_ALIAS]

    def _fixture_setup(self):
        for db in self._get_databases():
            if hasattr(self, 'fixtures') and self.fixtures:
                # We have to use this slightly awkward syntax due to the fact
                # that we're using *args and **kwargs together.
                call_command('loaddata', *self.fixtures, **{'verbosity': 0, 'database': db})

    def _fixture_teardown(self):
        for db in self._get_databases():
            call_command('flush', verbosity=0, interactive=False, database=db)


class APITestCase(BaseTestCase, BaseAPITestCase):
    pass


class RuleTestCase(TestCase):
    rule_cls = None

<<<<<<< HEAD
=======
    def get_event(self):
        return self.event

>>>>>>> 040c2e4f
    def get_rule(self, data=None):
        return self.rule_cls(
            project=self.project,
            data=data or {},
        )

    def assertPasses(self, rule, event=None, **kwargs):
        if event is None:
            event = self.event
        kwargs.setdefault('is_new', True)
        kwargs.setdefault('is_regression', True)
<<<<<<< HEAD
        assert rule.passes(event, **kwargs) is True
=======
        kwargs.setdefault('is_sample', True)
        kwargs.setdefault('rule_is_active', False)
        state = EventState(**kwargs)
        assert rule.passes(event, state) is True
>>>>>>> 040c2e4f

    def assertDoesNotPass(self, rule, event=None, **kwargs):
        if event is None:
            event = self.event
        kwargs.setdefault('is_new', True)
        kwargs.setdefault('is_regression', True)
<<<<<<< HEAD
        assert rule.passes(event, **kwargs) is False
=======
        kwargs.setdefault('is_sample', True)
        kwargs.setdefault('rule_is_active', False)
        state = EventState(**kwargs)
        assert rule.passes(event, state) is False
>>>>>>> 040c2e4f
<|MERGE_RESOLUTION|>--- conflicted
+++ resolved
@@ -224,12 +224,9 @@
 class RuleTestCase(TestCase):
     rule_cls = None
 
-<<<<<<< HEAD
-=======
     def get_event(self):
         return self.event
 
->>>>>>> 040c2e4f
     def get_rule(self, data=None):
         return self.rule_cls(
             project=self.project,
@@ -241,25 +238,17 @@
             event = self.event
         kwargs.setdefault('is_new', True)
         kwargs.setdefault('is_regression', True)
-<<<<<<< HEAD
-        assert rule.passes(event, **kwargs) is True
-=======
         kwargs.setdefault('is_sample', True)
         kwargs.setdefault('rule_is_active', False)
         state = EventState(**kwargs)
         assert rule.passes(event, state) is True
->>>>>>> 040c2e4f
 
     def assertDoesNotPass(self, rule, event=None, **kwargs):
         if event is None:
             event = self.event
         kwargs.setdefault('is_new', True)
         kwargs.setdefault('is_regression', True)
-<<<<<<< HEAD
-        assert rule.passes(event, **kwargs) is False
-=======
         kwargs.setdefault('is_sample', True)
         kwargs.setdefault('rule_is_active', False)
         state = EventState(**kwargs)
-        assert rule.passes(event, state) is False
->>>>>>> 040c2e4f
+        assert rule.passes(event, state) is False