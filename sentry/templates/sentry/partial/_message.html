{% load sentry_helpers %}

<li class="{% cycle 'row1' 'row2' %} level-{{ message.level }}{% if priority %} priority-{{ priority }}{% endif %}" id="message_{{ message.pk }}" data-sentry-count="{{ message.times_seen }}">
<<<<<<< HEAD
    <h3><a href="{% url sentry:group-message group.pk message.pk %}">{% if message.url %}{{ message.url }}{% else %}{{ message.server_name }}{% endif %}</a></h3>
=======
    <h3><a href="{% url sentry-group-message group.pk message.pk %}">
        {{ message.message_top|truncatechars:100 }}
        {% if message.url %}
             on {{ message.url }}
        {% endif %}
    </a></h3>
>>>>>>> 11c6c51e
    <span class="status status-{{ message.status }}">{{ message.get_status_display }}</span>
    <p class="message">
        {% if message.message_id %}
            <span class="tag tag-id">{{ message.message_id }}</span>
        {% endif %}
        <span class="tag tag-level">{{ message.get_level_display }}</span> 
        <span class="tag tag-server">{{ message.server_name }}</span>
        {% with message.get_version as version %}
            {% if version %}
                <span class="tag tag-version">{{ version.0 }} {{ version.1 }}</span> 
            {% endif %}
        {% endwith %}
        <span class="last_seen">{{ message.datetime|timesince }}</span>
    </p>
    <a href="{% url sentry:group-message group.pk message.pk %}" class="row_link"></a>
</li><|MERGE_RESOLUTION|>--- conflicted
+++ resolved
@@ -1,16 +1,12 @@
 {% load sentry_helpers %}
 
 <li class="{% cycle 'row1' 'row2' %} level-{{ message.level }}{% if priority %} priority-{{ priority }}{% endif %}" id="message_{{ message.pk }}" data-sentry-count="{{ message.times_seen }}">
-<<<<<<< HEAD
-    <h3><a href="{% url sentry:group-message group.pk message.pk %}">{% if message.url %}{{ message.url }}{% else %}{{ message.server_name }}{% endif %}</a></h3>
-=======
-    <h3><a href="{% url sentry-group-message group.pk message.pk %}">
+    <h3><a href="{% url sentry:group-message group.pk message.pk %}">
         {{ message.message_top|truncatechars:100 }}
         {% if message.url %}
              on {{ message.url }}
         {% endif %}
     </a></h3>
->>>>>>> 11c6c51e
     <span class="status status-{{ message.status }}">{{ message.get_status_display }}</span>
     <p class="message">
         {% if message.message_id %}
