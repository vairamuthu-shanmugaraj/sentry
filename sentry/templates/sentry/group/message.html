{% extends "sentry/group/details.html" %}

{% load paging_extras %}
{% load sentry_helpers %}

{% block title %}{{ group.error }} | Sentry{% endblock %}

{% block inner %}
    <ul class="messages" id="message_list">
        <li class="row1 active level-{{ message.level }}" data-sentry-count="{{ message.times_seen }}">
<<<<<<< HEAD
            <h3><a href="{% url sentry:group-message group.pk message.pk %}">{% if message.url %}{{ message.url }}{% else %}{{ message.server_name }}{% endif %}</a></h3>
=======
            <h3>
                {{ message.message_top|truncatechars:100 }}
                {% if message.url %}
                     on {{ message.url }}
                {% endif %}
            </h3>
>>>>>>> 11c6c51e
            <span class="status status-{{ message.status }}">{{ message.get_status_display }}</span>
            <p class="message">
                {% if message.message_id %}
                    <span class="tag tag-id">{{ message.message_id }}</span>
                {% endif %}
                <span class="tag tag-level">{{ message.get_level_display }}</span>
                <span class="tag tag-server">{{ message.server_name }}</span>
                {% with message.get_version as version %}
                    {% if version %}
                        <span class="tag tag-version">{{ version.0 }} {{ version.1 }}</span> 
                    {% endif %}
                {% endwith %}
                <span class="last_seen">{{ message.datetime|timesince }}</span>
            </p>
<<<<<<< HEAD
            <a href="{% url sentry:group-message group.pk message.pk %}" class="row_link"></a>
=======
>>>>>>> 11c6c51e
        </li>
        
    </ul>

    {% if traceback %}

        <h2>Traceback</h2>

        {{ traceback }}

    {% endif %}

    <div id="requestinfo">
        <h2>More Information</h2>

        <table>
            {% for k, v in json_data %}
                <tr>
                    <th class="key">{{ k }}</th>
                    <td class="values">
                    {% if v %}
                        {% if v|is_dict %}
                            <table class="vars">
                                <thead>
                                    <tr>
                                        <th>Variable</th>
                                        <th>Value</th>
                                    </tr>
                                </thead>
                                <tbody>
                                    {% for k_, v_ in v.iteritems %}
                                    <tr>
                                        <td>{{ k_ }}</td>
                                        <td class="code"><pre>{{ v_|pprint }}</pre></td>
                                    </tr>
                                    {% endfor %}
                                </tbody>
                            </table>
                        {% else %}
                            {{ v|pprint }}
                        {% endif %}
                    {% else %}
                        <p>No data for {{ k }}</p>
                    {% endif %}
                    </td>
                </tr>
            {% endfor %}
        </table>
    </div>
{% endblock %}<|MERGE_RESOLUTION|>--- conflicted
+++ resolved
@@ -8,16 +8,12 @@
 {% block inner %}
     <ul class="messages" id="message_list">
         <li class="row1 active level-{{ message.level }}" data-sentry-count="{{ message.times_seen }}">
-<<<<<<< HEAD
-            <h3><a href="{% url sentry:group-message group.pk message.pk %}">{% if message.url %}{{ message.url }}{% else %}{{ message.server_name }}{% endif %}</a></h3>
-=======
             <h3>
                 {{ message.message_top|truncatechars:100 }}
                 {% if message.url %}
                      on {{ message.url }}
                 {% endif %}
             </h3>
->>>>>>> 11c6c51e
             <span class="status status-{{ message.status }}">{{ message.get_status_display }}</span>
             <p class="message">
                 {% if message.message_id %}
@@ -32,12 +28,7 @@
                 {% endwith %}
                 <span class="last_seen">{{ message.datetime|timesince }}</span>
             </p>
-<<<<<<< HEAD
-            <a href="{% url sentry:group-message group.pk message.pk %}" class="row_link"></a>
-=======
->>>>>>> 11c6c51e
         </li>
-        
     </ul>
 
     {% if traceback %}
